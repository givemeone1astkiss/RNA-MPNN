import torch
import torch.nn as nn
from pytorch_lightning.utilities.types import STEP_OUTPUT
from torch_scatter import scatter_sum
import numpy as np
import torch.nn.functional as F
from typing_extensions import final
import os
from ..config.glob import FEAT_DIMS
from ..utils.data import normalize
import pytorch_lightning as pl

class MPNNLayer(nn.Module):
    """
    Implements a Message Passing Neural Network (MPNN) layer for graph-based learning.

    Attributes:
        num_hidden (int): Number of hidden units in the layer.
        num_in (int): Number of input features for edges.
        scale (int): Scaling factor for message aggregation.
        dropout (nn.Dropout): Dropout layer for regularization.
        norm1 (nn.LayerNorm): Layer normalization for the first residual connection.
        norm2 (nn.LayerNorm): Layer normalization for the second residual connection.
        W1 (nn.Linear): Linear transformation for edge features.
        W2 (nn.Linear): Linear transformation for intermediate features.
        W3 (nn.Linear): Linear transformation for message features.
        dense (nn.Sequential): Feedforward network for node updates.
    """
    def __init__(self, num_hidden, num_in, dropout=0.1, scale=30):
        """
        Initializes the MPNN layer.

        Args:
            num_hidden (int): Number of hidden units in the layer.
            num_in (int): Number of input features for edges.
            dropout (float): Dropout rate for regularization.
            scale (int): Scaling factor for message aggregation.
        """
        super().__init__()
        self.num_hidden = num_hidden
        self.num_in = num_in
        self.scale = scale
        self.dropout = nn.Dropout(dropout)
        self.norm1 = nn.LayerNorm(num_hidden)
        self.norm2 = nn.LayerNorm(num_hidden)

        self.W1 = nn.Linear(num_hidden + num_in, num_hidden, bias=True)
        self.W2 = nn.Linear(num_hidden, num_hidden, bias=True)
        self.W3 = nn.Linear(num_hidden, num_hidden, bias=True)

        self.dense = nn.Sequential(
            nn.Linear(num_hidden, num_hidden * 4),
            nn.GELU(),
            nn.Linear(num_hidden * 4, num_hidden)
        )

    def forward(self, h_V, h_E, edge_idx)->torch.Tensor:
        """
        Forward pass for the MPNN layer.

        Args:
            h_V (torch.Tensor): Node features of shape (num_nodes, num_hidden).
            h_E (torch.Tensor): Edge features of shape (num_edges, num_in).
            edge_idx (torch.Tensor): Edge indices of shape (2, num_edges).

        Returns:
            torch.Tensor: Updated node features of shape (num_nodes, num_hidden).
        """
        src_idx, _ = edge_idx[0], edge_idx[1]
        h_message = self.W3(F.gelu(self.W2(F.gelu(self.W1(h_E)))))
        dh = scatter_sum(h_message, src_idx, dim=0) / self.scale
        h_V = self.norm1(h_V + self.dropout(dh))
        dh = self.dense(h_V)
        h_V = self.norm2(h_V + self.dropout(dh))
        return h_V

class Normalize(nn.Module):
    def __init__(self, features, epsilon=1e-6):
        super().__init__()
        self.gain = nn.Parameter(torch.ones(features))
        self.bias = nn.Parameter(torch.zeros(features))
        self.epsilon = epsilon

    def forward(self, x, dim=-1):
        mu = x.mean(dim, keepdim=True)
        sigma = torch.sqrt(x.var(dim, keepdim=True) + self.epsilon)
        gain = self.gain
        bias = self.bias
        if dim != -1:
            shape = [1] * len(mu.size())
            shape[dim] = self.gain.size()[0]
            gain = gain.view(shape)
            bias = bias.view(shape)
        return gain * (x - mu) / (sigma + self.epsilon) + bias


class RNAFeatures(nn.Module):
    def __init__(self, edge_features, node_features, node_feat_types=[], edge_feat_types=[], num_rbf=16, top_k=30,
                 augment_eps=0., dropout=0.1):
        super(RNAFeatures, self).__init__()
        """Extract RNA Features"""
        self.edge_features = edge_features
        self.node_features = node_features
        self.top_k = top_k
        self.augment_eps = augment_eps
        self.num_rbf = num_rbf
        self.dropout = nn.Dropout(dropout)
        self.node_feat_types = node_feat_types
        self.edge_feat_types = edge_feat_types

        node_in = sum([FEAT_DIMS['node'][feat] for feat in node_feat_types])
        edge_in = sum([FEAT_DIMS['edge'][feat] for feat in edge_feat_types])
        self.node_embedding = nn.Linear(node_in, node_features, bias=True)
        self.edge_embedding = nn.Linear(edge_in, edge_features, bias=True)
        self.norm_nodes = Normalize(node_features)
        self.norm_edges = Normalize(edge_features)

    @staticmethod
    def _gather_nodes(nodes, neighbor_idx):
        neighbors_flat = neighbor_idx.view((neighbor_idx.shape[0], -1))
        neighbors_flat = neighbors_flat.unsqueeze(-1).expand(-1, -1, nodes.size(2))
        neighbor_features = torch.gather(nodes, 1, neighbors_flat)
        neighbor_features = neighbor_features.view(list(neighbor_idx.shape)[:3] + [-1])
        return neighbor_features

    @staticmethod
    def _gather_edges(edges, neighbor_idx):
        neighbors = neighbor_idx.unsqueeze(-1).expand(-1, -1, -1, edges.size(-1))
        return torch.gather(edges, 2, neighbors)

    def _dist(self, X, mask, eps=1E-6):
        mask_2D = torch.unsqueeze(mask, 1) * torch.unsqueeze(mask, 2)
        dX = torch.unsqueeze(X, 1) - torch.unsqueeze(X, 2)
        D = (1. - mask_2D) * 10000 + mask_2D * torch.sqrt(torch.sum(dX ** 2, 3) + eps)

        D_max, _ = torch.max(D, -1, keepdim=True)
        D_adjust = D + (1. - mask_2D) * (D_max + 1)
        D_neighbors, E_idx = torch.topk(D_adjust, min(self.top_k, D_adjust.shape[-1]), dim=-1, largest=False)
        return D_neighbors, E_idx

    def _rbf(self, D):
        D_min, D_max, D_count = 0., 20., self.num_rbf
        D_mu = torch.linspace(D_min, D_max, D_count, device=D.device)
        D_mu = D_mu.view([1, 1, 1, -1])
        D_sigma = (D_max - D_min) / D_count
        D_expand = torch.unsqueeze(D, -1)
        return torch.exp(-((D_expand - D_mu) / D_sigma) ** 2)

    def _get_rbf(self, A, B, E_idx=None, num_rbf=16):
        if E_idx is not None:
            D_A_B = torch.sqrt(torch.sum((A[:, :, None, :] - B[:, None, :, :]) ** 2, -1) + 1e-6)
            D_A_B_neighbors = self._gather_edges(D_A_B[:, :, :, None], E_idx)[:, :, :, 0]
            RBF_A_B = self._rbf(D_A_B_neighbors)
        else:
            D_A_B = torch.sqrt(torch.sum((A[:, :, None, :] - B[:, :, None, :]) ** 2, -1) + 1e-6)
            RBF_A_B = self._rbf(D_A_B)
        return RBF_A_B

    def _quaternions(self, R):
        diag = torch.diagonal(R, dim1=-2, dim2=-1)
        Rxx, Ryy, Rzz = diag.unbind(-1)
        magnitudes = 0.5 * torch.sqrt(torch.abs(1 + torch.stack([
            Rxx - Ryy - Rzz,
            - Rxx + Ryy - Rzz,
            - Rxx - Ryy + Rzz
        ], -1)))
        _R = lambda i, j: R[:, :, :, i, j]
        signs = torch.sign(torch.stack([
            _R(2, 1) - _R(1, 2),
            _R(0, 2) - _R(2, 0),
            _R(1, 0) - _R(0, 1)
        ], -1))
        xyz = signs * magnitudes
        w = torch.sqrt(F.relu(1 + diag.sum(-1, keepdim=True))) / 2.
        Q = torch.cat((xyz, w), -1)
        Q = F.normalize(Q, dim=-1)
        return Q

    def _orientations_coarse(self, X, E_idx, eps=1e-6):
        V = X.clone()
        X = X[:, :, :6, :].reshape(X.shape[0], 6 * X.shape[1], 3)
        dX = X[:, 1:, :] - X[:, :-1, :]
        U = normalize(dX, dim=-1)
        u_0, u_1 = U[:, :-2, :], U[:, 1:-1, :]
        n_0 = normalize(torch.linalg.cross(u_0, u_1), dim=-1)
        b_1 = normalize(u_0 - u_1, dim=-1)

        # select C3
        n_0 = n_0[:, 4::6, :]
        b_1 = b_1[:, 4::6, :]
        X = X[:, 4::6, :]

        Q = torch.stack((b_1, n_0, torch.linalg.cross(b_1, n_0)), 2)
        Q = Q.view(list(Q.shape[:2]) + [9])
        Q = F.pad(Q, (0, 0, 0, 1), 'constant', 0)  # [16, 464, 9]

        Q_neighbors = self._gather_nodes(Q, E_idx)  # [16, 464, 30, 9]
        P_neighbors = self._gather_nodes(V[:, :, 0, :], E_idx)  # [16, 464, 30, 3]
        O5_neighbors = self._gather_nodes(V[:, :, 1, :], E_idx)
        C5_neighbors = self._gather_nodes(V[:, :, 2, :], E_idx)
        C4_neighbors = self._gather_nodes(V[:, :, 3, :], E_idx)
        O3_neighbors = self._gather_nodes(V[:, :, 5, :], E_idx)

        Q = Q.view(list(Q.shape[:2]) + [3, 3]).unsqueeze(2)  # [16, 464, 1, 3, 3]
        Q_neighbors = Q_neighbors.view(list(Q_neighbors.shape[:3]) + [3, 3])  # [16, 464, 30, 3, 3]

        dX = torch.stack([P_neighbors, O5_neighbors, C5_neighbors, C4_neighbors, O3_neighbors], dim=3) - X[:, :, None,
                                                                                                         None,
                                                                                                         :]  # [16, 464, 30, 3]
        dU = torch.matmul(Q[:, :, :, None, :, :], dX[..., None]).squeeze(-1)  # [16, 464, 30, 3] 邻居的相对坐标
        B, N, K = dU.shape[:3]
        E_direct = normalize(dU, dim=-1)
        E_direct = E_direct.reshape(B, N, K, -1)
        R = torch.matmul(Q.transpose(-1, -2), Q_neighbors)
        E_orient = self._quaternions(R)

        dX_inner = V[:, :, [0, 2, 3], :] - X.unsqueeze(-2)
        dU_inner = torch.matmul(Q, dX_inner.unsqueeze(-1)).squeeze(-1)
        dU_inner = normalize(dU_inner, dim=-1)
        V_direct = dU_inner.reshape(B, N, -1)
        return V_direct, E_direct, E_orient

    def _dihedrals(self, X, eps=1e-7):
        # P, O5', C5', C4', C3', O3'
        X = X[:, :, :6, :].reshape(X.shape[0], 6 * X.shape[1], 3)

        dX = X[:, 5:, :] - X[:, :-5, :]  # O3'-P, P-O5', O5'-C5', C5'-C4', ...
        U = F.normalize(dX, dim=-1)
        u_2 = U[:, :-2, :]  # O3'-P, P-O5', ...
        u_1 = U[:, 1:-1, :]  # P-O5', O5'-C5', ...
        u_0 = U[:, 2:, :]  # O5'-C5', C5'-C4', ...
        # Backbone normals
        n_2 = F.normalize(torch.linalg.cross(u_2, u_1), dim=-1)
        n_1 = F.normalize(torch.linalg.cross(u_1, u_0), dim=-1)

        # Angle between normals
        cosD = (n_2 * n_1).sum(-1)
        cosD = torch.clamp(cosD, -1 + eps, 1 - eps)
        D = torch.sign((u_2 * n_1).sum(-1)) * torch.acos(cosD)

        D = F.pad(D, (3, 4), 'constant', 0)
        D = D.view((D.size(0), D.size(1) // 6, 6))
        return torch.cat((torch.cos(D), torch.sin(D)), 2)  # return D_features

    def forward(self, X, S, mask):
        if self.training and self.augment_eps > 0:
            X = X + self.augment_eps * torch.randn_like(X)

        # Build k-Nearest Neighbors graph
        B, N, _, _ = X.shape
        # P, O5', C5', C4', C3', O3'
        atom_P = X[:, :, 0, :]
        atom_O5_ = X[:, :, 1, :]
        atom_C5_ = X[:, :, 2, :]
        atom_C4_ = X[:, :, 3, :]
        atom_C3_ = X[:, :, 4, :]
        atom_O3_ = X[:, :, 5, :]

        X_backbone = atom_P
        D_neighbors, E_idx = self._dist(X_backbone, mask)

        mask_bool = (mask == 1)
        mask_attend = self._gather_nodes(mask.unsqueeze(-1), E_idx).squeeze(-1)
        mask_attend = (mask.unsqueeze(-1) * mask_attend) == 1
        edge_mask_select = lambda x: torch.masked_select(x, mask_attend.unsqueeze(-1)).reshape(-1, x.shape[-1])
        node_mask_select = lambda x: torch.masked_select(x, mask_bool.unsqueeze(-1)).reshape(-1, x.shape[-1])

        # node features
        h_V = []
        # angle
        V_angle = node_mask_select(self._dihedrals(X))
        # distance
        node_list = ['O5_-P', 'C5_-P', 'C4_-P', 'C3_-P', 'O3_-P']
        V_dist = []

        for pair in node_list:
            atom1, atom2 = pair.split('-')
            V_dist.append(node_mask_select(
                self._get_rbf(vars()['atom_' + atom1], vars()['atom_' + atom2], None, self.num_rbf).squeeze()))
        V_dist = torch.cat(tuple(V_dist), dim=-1).squeeze()
        # direction
        V_direct, E_direct, E_orient = self._orientations_coarse(X, E_idx)
        V_direct = node_mask_select(V_direct)
        E_direct, E_orient = list(map(lambda x: edge_mask_select(x), [E_direct, E_orient]))

        # edge features
        h_E = []
        # dist
        edge_list = ['P-P', 'O5_-P', 'C5_-P', 'C4_-P', 'C3_-P', 'O3_-P']
        E_dist = []
        for pair in edge_list:
            atom1, atom2 = pair.split('-')
            E_dist.append(
                edge_mask_select(self._get_rbf(vars()['atom_' + atom1], vars()['atom_' + atom2], E_idx, self.num_rbf)))
        E_dist = torch.cat(tuple(E_dist), dim=-1)

        if 'angle' in self.node_feat_types:
            h_V.append(V_angle)
        if 'distance' in self.node_feat_types:
            h_V.append(V_dist)
        if 'direction' in self.node_feat_types:
            h_V.append(V_direct)

        if 'orientation' in self.edge_feat_types:
            h_E.append(E_orient)
        if 'distance' in self.edge_feat_types:
            h_E.append(E_dist)
        if 'direction' in self.edge_feat_types:
            h_E.append(E_direct)

        # Embed the nodes
        h_V = self.norm_nodes(self.node_embedding(torch.cat(h_V, dim=-1)))
        h_E = self.norm_edges(self.edge_embedding(torch.cat(h_E, dim=-1)))

        # prepare the variables to return
        S = torch.masked_select(S, mask_bool)
        shift = mask.sum(dim=1).cumsum(dim=0) - mask.sum(dim=1)
        src = shift.view(B, 1, 1) + E_idx
        src = torch.masked_select(src, mask_attend).view(1, -1)
        dst = shift.view(B, 1, 1) + torch.arange(0, N, device=src.device).view(1, -1, 1).expand_as(mask_attend)
        dst = torch.masked_select(dst, mask_attend).view(1, -1)
        E_idx = torch.cat((dst, src), dim=0).long()

        sparse_idx = mask.nonzero()
        X = X[sparse_idx[:, 0], sparse_idx[:, 1], :, :]
        batch_id = sparse_idx[:, 0]
        return X, S, h_V, h_E, E_idx, batch_id

@final
class RNAModel(pl.LightningModule):
    """
    RNA Model for sequence generation using MPNN.
    Attributes:
        hidden (int): Number of hidden units.
        vocab_size (int): Size of the vocabulary.
        k_neighbors (int): Number of nearest neighbors.
        dropout (float): Dropout rate.
        node_feat_types (list): Types of node features to include.
        edge_feat_types (list): Types of edge features to include.
        num_encoder_layers (int): Number of encoder layers.
        num_decoder_layers (int): Number of decoder layers.
        lr (float): Learning rate.
    """
    def __init__(self,
                hidden_dim: int = 128,
                vocab_size: int = 4,
                k_neighbors: int = 40,
                dropout: float = 0.1,
                node_feat_types=None,
                edge_feat_types=None,
<<<<<<< HEAD
                num_mpnn_layers: int = 9,
=======
                num_mpnn_layers: int = 8,
>>>>>>> 5d177ee5
                lr: float = 0.001
                ):
        """
        Initializes the RNAModel.
        Args:
            hidden_dim (int): Number of hidden units.
            vocab_size (int): Size of the vocabulary.
            k_neighbors (int): Number of nearest neighbors.
            dropout (float): Dropout rate.
            node_feat_types (list): Types of node features to include.
            edge_feat_types (list): Types of edge features to include.
            num_mpnn_layers (int): Number of mpnn layers.
            lr (float): Learning rate.
        """
        super().__init__()

        if edge_feat_types is None:
            edge_feat_types = ['orientation', 'distance', 'direction']
        if node_feat_types is None:
            node_feat_types = ['angle', 'distance', 'direction']
        self.save_hyperparameters()
        self.node_features = self.edge_features = hidden_dim
        self.hidden_dim = hidden_dim
        self.vocab = vocab_size

        self.features = RNAFeatures(
            hidden_dim, hidden_dim,
            top_k=k_neighbors,
            dropout=dropout,
            node_feat_types=node_feat_types,
            edge_feat_types=edge_feat_types,
        )

        self.mpnn_layers = nn.ModuleList([
            MPNNLayer(self.hidden_dim, self.hidden_dim*2, dropout=dropout)
            for _ in range(num_mpnn_layers)])

        self.readout = nn.Linear(self.hidden_dim, vocab_size, bias=True)
        self.loss_fn = nn.CrossEntropyLoss()


    def forward(self, X, S, mask):
        X, S, h_V, h_E, E_idx, batch_id = self.features(X, S, mask)
        for layer in self.mpnn_layers:
            h_EV = torch.cat([h_E, h_V[E_idx[0]], h_V[E_idx[1]]], dim=-1)
            h_V = layer(h_V, h_EV, E_idx)
        logits = self.readout(h_V)
        return logits, S

    def sample(self, X, S, mask=None):
        X, gt_S, h_V, h_E, E_idx, _ = self.features(X, S, mask)
        for layer in self.mpnn_layers:
            h_EV = torch.cat([h_E, h_V[E_idx[0]], h_V[E_idx[1]]], dim=-1)
            h_V = layer(h_V, h_EV, E_idx)
        logits = self.readout(h_V)
        return logits, gt_S

    def configure_optimizers(self):
        """
        Configure the optimizer for the model.

        Ruturn:
            torch.optim.Adam: Adam optimizer with the specified learning rate.
        """
        return torch.optim.Adam(self.parameters(), lr=self.hparams.lr)

    def training_step(self, batch) -> STEP_OUTPUT:
        X, S, mask, _, _ = batch
        X = X.to(self.device)
        S = S.to(self.device)
        mask = mask.to(self.device)
        logits, S = self(X, S, mask)
        loss = self.loss_fn(logits, S)
        self.log('train_loss', loss, prog_bar=True, sync_dist=True)
        return loss

    def validation_step(self, batch) -> STEP_OUTPUT:
        X, S, mask, lengths, _ = batch
        X = X.to(self.device)
        S = S.to(self.device)
        mask = mask.to(self.device)
        logits, S = self(X, S, mask)
        loss = self.loss_fn(logits, S)
        self.log('val_loss', loss, prog_bar=True, sync_dist=True)
        probs = F.softmax(logits, dim=-1)
        samples = probs.argmax(dim=-1)

        recovery_list = []
        start_idx = 0
        for length in lengths:
            end_idx = start_idx + length.item()
            sample = samples[start_idx:end_idx]
            gt_S = S[start_idx:end_idx]
            recovery = (sample == gt_S).sum().item() / len(sample)
            recovery_list.append(recovery)
            start_idx = end_idx

        valid_recovery = np.mean(recovery_list)
        self.log('valid_recovery_rate', valid_recovery, prog_bar=True, sync_dist=True)
        return {'val_loss': loss, 'valid_recovery_rate': valid_recovery}

    def test_step(self, batch) -> STEP_OUTPUT:
        X, S, mask, lengths, _ = batch
        X = X.to(self.device)
        S = S.to(self.device)
        mask = mask.to(self.device)

        logits, S = self(X, S, mask)
        loss = self.loss_fn(logits, S)
        self.log('test_loss', loss, prog_bar=True, sync_dist=True)

        probs = F.softmax(logits, dim=-1)
        samples = probs.argmax(dim=-1)

        recovery_list = []
        start_idx = 0
        for length in lengths:
            end_idx = start_idx + length.item()
            sample = samples[start_idx:end_idx]
            gt_S = S[start_idx:end_idx]
            recovery = (sample == gt_S).sum().item() / len(sample)
            recovery_list.append(recovery)
            start_idx = end_idx

        valid_recovery = np.mean(recovery_list)
        self.log('test_recovery_rate', valid_recovery, prog_bar=True, sync_dist=True)
        return {'test_loss': loss, 'test_recovery_rate': valid_recovery}

    def predict(self, batch, batch_id, output_dir, filename):
        """
        Generate predictions for a batch of data and save them to a CSV file.

        Args:
            batch (tuple): A tuple containing the input data (X, S, mask, lengths, pdb_ids).
            batch_id (int): The ID of the current batch.
            output_dir (str): The directory to save the output CSV file.
            filename (str): The name of the output CSV file.
        """
        self.eval()
        X, S, mask, lengths, pdb_ids = batch
        X = X.to(self.device)
        S = S.to(self.device)
        mask = mask.to(self.device)

        logits, _ = self.sample(X, S, mask)
        probs = F.softmax(logits, dim=-1)
        samples = probs.argmax(dim=-1)
        start_idx = 0
        sequences = []
        for length, pdb_id in zip(lengths, pdb_ids):
            end_idx = start_idx + length.item()
            sample = samples[start_idx:end_idx]
            seq = ''.join(['AUCG'[i] for i in sample.tolist()])
            sequences.append((pdb_id, seq))
            start_idx = end_idx

        # Write to CSV
        os.makedirs(output_dir, exist_ok=True)
        output_path = os.path.join(output_dir, filename)
        with open(output_path, 'a') as f:
            if batch_id == 0:
                f.write("pdb_id,seq\n")
            for pdb_id, seq in sequences:
                f.write(f"{pdb_id},{seq}\n")<|MERGE_RESOLUTION|>--- conflicted
+++ resolved
@@ -97,7 +97,7 @@
 class RNAFeatures(nn.Module):
     def __init__(self, edge_features, node_features, node_feat_types=[], edge_feat_types=[], num_rbf=16, top_k=30,
                  augment_eps=0., dropout=0.1):
-        super(RNAFeatures, self).__init__()
+        super().__init__()
         """Extract RNA Features"""
         self.edge_features = edge_features
         self.node_features = node_features
@@ -348,11 +348,7 @@
                 dropout: float = 0.1,
                 node_feat_types=None,
                 edge_feat_types=None,
-<<<<<<< HEAD
                 num_mpnn_layers: int = 9,
-=======
-                num_mpnn_layers: int = 8,
->>>>>>> 5d177ee5
                 lr: float = 0.001
                 ):
         """
